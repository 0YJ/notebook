--- conflicted
+++ resolved
@@ -140,40 +140,6 @@
 
         started = Event()
         def start_thread():
-<<<<<<< HEAD
-            if 'asyncio' in sys.modules:
-                import asyncio
-                asyncio.set_event_loop(asyncio.new_event_loop())
-=======
-            app = cls.notebook = NotebookApp(
-                port=cls.port,
-                port_retries=0,
-                open_browser=False,
-                config_dir=cls.config_dir,
-                data_dir=cls.data_dir,
-                runtime_dir=cls.runtime_dir,
-                notebook_dir=cls.notebook_dir,
-                base_url=cls.url_prefix,
-                config=config,
-                allow_root=True,
-                token=cls.token,
-            )
-            if 'asyncio' in sys.modules:
-                app._init_asyncio_patch()
-                import asyncio
-                asyncio.set_event_loop(asyncio.new_event_loop())
-            # don't register signal handler during tests
-            app.init_signal = lambda : None
-            # clear log handlers and propagate to root for nose to capture it
-            # needs to be redone after initialize, which reconfigures logging
-            app.log.propagate = True
-            app.log.handlers = []
-            app.initialize(argv=cls.get_argv())
-            app.log.propagate = True
-            app.log.handlers = []
-            loop = IOLoop.current()
-            loop.add_callback(started.set)
->>>>>>> 2eb55443
             try:
                 app = cls.notebook = NotebookApp(
                     port=cls.port,
@@ -188,6 +154,10 @@
                     allow_root=True,
                     token=cls.token,
                 )
+                if 'asyncio' in sys.modules:
+                          app._init_asyncio_patch()
+                          import asyncio
+                          asyncio.set_event_loop(asyncio.new_event_loop())
                 # don't register signal handler during tests
                 app.init_signal = lambda : None
                 # clear log handlers and propagate to root for nose to capture it
